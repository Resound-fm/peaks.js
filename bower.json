--- conflicted
+++ resolved
@@ -14,12 +14,8 @@
   "dependencies": {
     "KineticJS": "http://d3lp1msu2r81bx.cloudfront.net/kjs/js/lib/kinetic-v4.5.5.min.js",
     "eventEmitter": "~4.2.1",
-<<<<<<< HEAD
-    "waveform-data": "~1.3.0",
+    "waveform-data": "~1.4.0",
     "almond": "~0.2.9"
-=======
-    "waveform-data": "~1.3.0"
->>>>>>> 4a5e7ca1
   },
   "devDependencies": {
     "requirejs": "~2.1.14"
