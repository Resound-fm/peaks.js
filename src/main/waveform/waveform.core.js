/**
 * WAVEFORM.CORE.JS
 *
 * This module bootstraps all our waveform components and manages
 * initialisation as well as some component-wide events such as
 * viewport resizing.
 */
define([
<<<<<<< HEAD
  "waveform-data",
  "peaks/views/waveform.overview",
  "peaks/views/waveform.editable-overview",
  "peaks/views/waveform.zoomview",
  "peaks/views/waveform.continuous-zoomview",
  "peaks/markers/waveform.segments",
  "peaks/markers/waveform.points"
  ], function (WaveformData, WaveformOverview, WaveformEditableOverview,WaveformZoomView, WaveformContinuousZoomView, WaveformSegments, WaveformPoints) {

=======
  'waveform-data',
  'peaks/views/waveform.overview',
  'peaks/views/waveform.zoomview',
  'peaks/markers/waveform.segments',
  'peaks/markers/waveform.points'
  ], function(
    WaveformData,
    WaveformOverview,
    WaveformZoomView,
    WaveformSegments,
    WaveformPoints) {
>>>>>>> c8a90804
  'use strict';

  var isXhr2 = ('withCredentials' in new XMLHttpRequest());

  /**
   * @param {Peaks} peaks
   */
  function Waveform(peaks) {
    this.peaks = peaks;
  }

  /**
   * @param {Object} ui
   */
  Waveform.prototype.init = function(ui) {
    this.ui = ui; // See getUiElements in main.js
    this.onResize = this.onResize.bind(this);

    /**
     * Handle data provided by our waveform data module after parsing the XHR request
     * @param  {Object} origWaveformData Parsed ArrayBuffer or JSON response
     */
    this.getRemoteData(this.peaks.options);
  };

  Waveform.prototype.getRemoteData = function(options) {
    var self = this;
    var xhr = new XMLHttpRequest();
    var uri = null;
    var requestType = null;
    var builder = null;

    // Backward compatibility
    if (options.dataUri) {
      if (typeof options.dataUri === 'string') {
        var dataUri = {};

        dataUri[options.dataUriDefaultFormat || 'json'] = options.dataUri;
        options.dataUri = dataUri;
      }

      if (typeof options.dataUri === 'object') {
        ['ArrayBuffer', 'JSON'].some(function(connector) {
          if (window[connector]) {
            requestType = connector.toLowerCase();
            uri = options.dataUri[requestType];

            return Boolean(uri);
          }
        });
      }
    }

    // WebAudio Builder
    if (!options.dataUri && WaveformData.builders.webaudio.getAudioContext()) {
      requestType = 'arraybuffer';
      uri = options.mediaElement.currentSrc || options.mediaElement.src;
      builder = 'webaudio';
    }

    if (!uri) {
      throw new Error('Unable to determine a compatible dataUri format for this browser.');
    }

    // open an XHR request to the data source file
    xhr.open('GET', uri, true);

    if (isXhr2) {
      try {
        xhr.responseType = requestType;
      }
      catch (e) {
        // some browsers like Safari 6 do handle XHR2 but not the json
        // response type, doing only a try/catch fails in IE9
      }
    }

    xhr.onload = function(response) {
      if (this.readyState === 4) {
        if (this.status === 200) {
          if (builder) {
            WaveformData.builders[builder](
              response.target.response,
              options.waveformBuilderOptions,
              self.handleRemoteData.bind(self, null)
            );
          }
          else {
            self.handleRemoteData(null, response.target, xhr);
          }
        }
        else {
          self.handleRemoteData(
            new Error('Unable to fetch remote data. HTTP Status ' + this.status)
          );
        }
      }
    };

    xhr.onerror = function(err) {
      // Allow the application to call instance.on('error') before
      // emitting the event.
      setTimeout(function() {
        self.peaks.emit('error', new Error('XHR Failed'));
      }, 0);
    };

<<<<<<< HEAD
        try {
          this.origWaveformData = remoteData instanceof WaveformData ? remoteData : WaveformData.create(remoteData);
          var overviewWaveformData = this.origWaveformData.resample(this.ui.player.clientWidth);
          var OverviewClass = peaks.options.showEditableOverview ? WaveformEditableOverview : WaveformOverview;
          this.waveformOverview = new OverviewClass(overviewWaveformData, this.ui.overview, peaks);
        }
        catch (e) {
          return peaks.emit('error', e);
        }
=======
    xhr.send();
  };
>>>>>>> c8a90804

  /**
   *
   * @param err {Error}
   * @param remoteData {WaveformData|ProgressEvent}
   * @param xhr {XMLHttpRequest}
   */
  Waveform.prototype.handleRemoteData = function(err, remoteData, xhr) {
    if (err) {
      return this.peaks.emit('error', err);
    }

    this.origWaveformData = null;

    try {
      this.origWaveformData = remoteData instanceof WaveformData ?
                              remoteData :
                              WaveformData.create(remoteData);

      var overviewWaveformData = this.origWaveformData.resample(
        this.ui.player.clientWidth
      );

      this.waveformOverview = new WaveformOverview(
        overviewWaveformData,
        this.ui.overview,
        this.peaks
      );
    }
    catch (e) {
      return this.peaks.emit('error', e);
    }

    this.peaks.emit('waveformOverviewReady', this.waveformOverview);
    this.bindResize();
  };

  Waveform.prototype.openZoomView = function() {
    this.waveformZoomView = new WaveformZoomView(
      this.origWaveformData,
      this.ui.zoom,
      this.peaks
    );

    this.segments = new WaveformSegments(this.peaks);
    this.segments.init();

<<<<<<< HEAD
        switch (peaks.options.zoomMode) {
          case 'continuous':
            that.waveformZoomView = new WaveformContinuousZoomView(that.origWaveformData, that.ui.zoom, peaks);
          break;
          case 'stepped':
            that.waveformZoomView = new WaveformZoomView(that.origWaveformData, that.ui.zoom, peaks);
          break;
          default:
            throw new Error("Invalid zoomModel: " + peaks.options.zoomMode);
          
        }
        
=======
    this.points = new WaveformPoints(this.peaks);
    this.points.init();
>>>>>>> c8a90804

    this.peaks.emit('waveformZoomReady', this.waveformZoomView);
  };

  /**
   * Deal with window resize event over both waveform views.
   */
  Waveform.prototype.bindResize = function() {
    var self = this;

    window.addEventListener('resize', this.onResize);

    self.peaks.on('overview_resized', function() {
      self.ui.overview.removeAttribute('hidden');
    });

    self.peaks.on('zoomview_resized', function() {
      self.ui.zoom.removeAttribute('hidden');
    });

    self.peaks.on('user_seek.*', function(time) {
      self.peaks.player.seekBySeconds(time);
    });

    self.peaks.on('user_scrub.*', function(time) {
      self.peaks.player.seekBySeconds(time);
    });
  };

  Waveform.prototype.destroy = function() {
    if (this.waveformOverview) {
      this.waveformOverview.destroy();
    }

    if (this.waveformZoomView) {
      this.waveformZoomView.destroy();
    }

    window.removeEventListener('resize', this.onResize);

    if (this.resizeTimeoutId) {
      clearTimeout(this.resizeTimeoutId);
      this.resizeTimeoutId = null;
    }
  };

  Waveform.prototype.onResize = function() {
    var self = this;

    self.ui.overview.hidden = true;
    self.ui.zoom.hidden = true;

    if (self.resizeTimeoutId) {
      clearTimeout(self.resizeTimeoutId);
    }

    self.resizeTimeoutId = setTimeout(function() {
      var width = self.ui.player.clientWidth;
      var overviewWaveformData = self.origWaveformData.resample(width);

      self.peaks.emit('resizeEndOverview', width, overviewWaveformData);
      self.peaks.emit('window_resized', width, self.origWaveformData);
    }, 500);
  };

  return Waveform;
});<|MERGE_RESOLUTION|>--- conflicted
+++ resolved
@@ -6,29 +6,21 @@
  * viewport resizing.
  */
 define([
-<<<<<<< HEAD
-  "waveform-data",
-  "peaks/views/waveform.overview",
-  "peaks/views/waveform.editable-overview",
-  "peaks/views/waveform.zoomview",
-  "peaks/views/waveform.continuous-zoomview",
-  "peaks/markers/waveform.segments",
-  "peaks/markers/waveform.points"
-  ], function (WaveformData, WaveformOverview, WaveformEditableOverview,WaveformZoomView, WaveformContinuousZoomView, WaveformSegments, WaveformPoints) {
-
-=======
   'waveform-data',
   'peaks/views/waveform.overview',
+  'peaks/views/waveform.editable-overview',
   'peaks/views/waveform.zoomview',
+  'peaks/views/waveform.continuous-zoomview',
   'peaks/markers/waveform.segments',
   'peaks/markers/waveform.points'
   ], function(
     WaveformData,
     WaveformOverview,
+    WaveformEditableOverview,
     WaveformZoomView,
+    WaveformContinuousZoomView,
     WaveformSegments,
     WaveformPoints) {
->>>>>>> c8a90804
   'use strict';
 
   var isXhr2 = ('withCredentials' in new XMLHttpRequest());
@@ -136,20 +128,8 @@
       }, 0);
     };
 
-<<<<<<< HEAD
-        try {
-          this.origWaveformData = remoteData instanceof WaveformData ? remoteData : WaveformData.create(remoteData);
-          var overviewWaveformData = this.origWaveformData.resample(this.ui.player.clientWidth);
-          var OverviewClass = peaks.options.showEditableOverview ? WaveformEditableOverview : WaveformOverview;
-          this.waveformOverview = new OverviewClass(overviewWaveformData, this.ui.overview, peaks);
-        }
-        catch (e) {
-          return peaks.emit('error', e);
-        }
-=======
     xhr.send();
   };
->>>>>>> c8a90804
 
   /**
    *
@@ -173,7 +153,10 @@
         this.ui.player.clientWidth
       );
 
-      this.waveformOverview = new WaveformOverview(
+      var OverviewClass = this.peaks.options.showEditableOverview ?
+                          WaveformEditableOverview : WaveformOverview;
+
+      this.waveformOverview = new OverviewClass(
         overviewWaveformData,
         this.ui.overview,
         this.peaks
@@ -188,32 +171,32 @@
   };
 
   Waveform.prototype.openZoomView = function() {
-    this.waveformZoomView = new WaveformZoomView(
-      this.origWaveformData,
-      this.ui.zoom,
-      this.peaks
-    );
+    switch (this.peaks.options.zoomMode) {
+      case 'continuous':
+        this.waveformZoomView = new WaveformContinuousZoomView(
+          this.origWaveformData,
+          this.ui.zoom,
+          this.peaks
+        );
+        break;
+
+      case 'stepped':
+        this.waveformZoomView = new WaveformZoomView(
+          this.origWaveformData,
+          this.ui.zoom,
+          this.peaks
+        );
+        break;
+
+      default:
+        throw new Error('Invalid zoomMode: ' + this.peaks.options.zoomMode);
+    }
 
     this.segments = new WaveformSegments(this.peaks);
     this.segments.init();
 
-<<<<<<< HEAD
-        switch (peaks.options.zoomMode) {
-          case 'continuous':
-            that.waveformZoomView = new WaveformContinuousZoomView(that.origWaveformData, that.ui.zoom, peaks);
-          break;
-          case 'stepped':
-            that.waveformZoomView = new WaveformZoomView(that.origWaveformData, that.ui.zoom, peaks);
-          break;
-          default:
-            throw new Error("Invalid zoomModel: " + peaks.options.zoomMode);
-          
-        }
-        
-=======
     this.points = new WaveformPoints(this.peaks);
     this.points.init();
->>>>>>> c8a90804
 
     this.peaks.emit('waveformZoomReady', this.waveformZoomView);
   };
