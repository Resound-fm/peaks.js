--- conflicted
+++ resolved
@@ -386,16 +386,12 @@
         instance._cueEmitter = new CueEmitter(instance);
       }
 
-<<<<<<< HEAD
       // Allow applications to attach event handlers before emitting events,
       // when initialising with local waveform data.
 
       setTimeout(function() {
         instance.emit('peaks.ready');
       }, 0);
-=======
-      instance.emit('peaks.ready');
->>>>>>> 7e61cc5c
 
       if (callback) {
         callback(null, instance);
