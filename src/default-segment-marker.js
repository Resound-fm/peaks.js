--- conflicted
+++ resolved
@@ -26,11 +26,7 @@
 DefaultSegmentMarker.prototype.init = function(group) {
   const handleWidth  = 10;
   const handleHeight = 30;
-<<<<<<< HEAD
-  const handleX      = -(handleWidth / 2) + 15; // Place in the middle of the marker
-=======
   const handleX      = -(handleWidth / 2) + 15; // Place off to the side of the segment
->>>>>>> e765e607
   handleX = this._options.startMarker ? (handleX * -1) - 10 : handleX;
 
   const xPosition = this._options.startMarker ? -24 : 24;
